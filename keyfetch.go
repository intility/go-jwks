package jwt

import (
	"context"
	"encoding/json"
	"fmt"
	"log/slog"
	"net/http"
	"os"
	"strings"
	"sync"
	"time"
)

const (
	defaultHttpClientMaxIdleCon          = 10
	defaultHttpClientIdleConnTimeout     = 30 * time.Second
	defaultHttpClientTLSHandshakeTimeout = 30 * time.Second
	defaultFetchInterval                 = 24 * time.Hour
	defaultTimeout                       = 60 * time.Second

	oidcDiscoveryPath = "/.well-known/openid-configuration"
)

type discoveryDocument struct {
	JwksURI string `json:"jwks_uri"`
}

type JWKSFetcher struct {
	jwksURL       string
	jwks          *JWKS
	mutex         *sync.RWMutex
	fetchInterval time.Duration
	httpClient    *http.Client
	logger        *slog.Logger
}

// JWKSFetcherOpts holds the confifuration for the JWKSFetcher.
type JWKSFetcherOpts struct {
<<<<<<< HEAD
	baseURL                   string
	entraIDtenant             string
	fetchInterval             time.Duration
	tlsHandshakeTimeout       time.Duration
	timeout                   time.Duration
	httpClientIdleConnTimeout time.Duration
	httpClientMaxIdleCon      int
=======
	BaseURL                   string
	FetchInterval             time.Duration
	TLSHandshakeTimeout       time.Duration
	Timeout                   time.Duration
	HttpClientIdleConnTimeout time.Duration
	HttpClientMaxIdleCon      int
	DebugLog                  bool
>>>>>>> fec9d343
}

// Option is a function that configures a JWKSFetcherOpts.
type Option func(*JWKSFetcherOpts) error

// WithBaseURL sets the base url for fetching the auth server discovery document.
// Cannot by used together with WithEntraIDTenantID.
func WithBaseURL(url string) Option {
	return func(o *JWKSFetcherOpts) error {
		if url == "" {
			return fmt.Errorf("WithBaseURL: url cannot be empty")
		}

		if o.entraIDtenant != "" {
			return fmt.Errorf("WithBaseURL: cannot set base URL when entraID tenant is specified")
		}
		o.baseURL = url
		return nil
	}
}

// WithEntraIDTenantID configures the fetcher for Entra ID using the tenant ID.
// Constructs BaseURL automatically.
// Cannot be used together with WithBaseURL.
func WithEntraIDTenantID(tenantID string) Option {
	return func(o *JWKSFetcherOpts) error {
		if tenantID == "" {
			return fmt.Errorf("WithEntraIDTenantID: tenant ID cannot be empty")
		}

		if o.baseURL != "" {
			return fmt.Errorf("WithEntraIDTenantID: cannot set tenant ID when base URL is already specified")
		}

		o.baseURL = fmt.Sprintf("https://login.microsoftonline.com/%s", tenantID)
		return nil
	}
}

// WithFetchInterval sets the interval for refreshing the JWKS.
func WithFetchInterval(d time.Duration) Option {
	return func(o *JWKSFetcherOpts) error {
		if d <= 0 {
			return fmt.Errorf("WithFetchInterval: duration must be positive")
		}
		o.fetchInterval = d
		return nil
	}
}

// WithTimeout sets the general timeout for HTTP requests made by the fetcher.
func WithTimeout(d time.Duration) Option {
	return func(o *JWKSFetcherOpts) error {
		if d <= 0 {
			return fmt.Errorf("WithTimeout: duration must be positive")
		}
		o.timeout = d
		return nil
	}
}

// WithTLSHandshakeTimeout sets the timeout for the TLS handshake.
func WithTLSHandshakeTimeout(d time.Duration) Option {
	return func(o *JWKSFetcherOpts) error {
		if d <= 0 {
			return fmt.Errorf("WithTLSHandshakeTimeout: duration must be positive")
		}
		o.tlsHandshakeTimeout = d
		return nil
	}
}

// WithHTTPClientIdleConnTimeout sets the idle connection timeout for the fetcher.
// A timeout of 0 means no timeout will occur.
func WithHTTPClientIdleConnTimeout(d time.Duration) Option {
	return func(o *JWKSFetcherOpts) error {
		if d < 0 {
			return fmt.Errorf("WithHTTPClientIdleConnTimeout: duration cannot be negative")
		}
		o.httpClientIdleConnTimeout = d
		return nil
	}
}

// WithHTTPClientMaxIdleConns sets the maximum number of idle connections for the fetcher.
func WithHTTPClientMaxIdleConns(n int) Option {
	return func(o *JWKSFetcherOpts) error {
		if n < 0 {
			return fmt.Errorf("WithHTTPClientMaxIdleConns: number cannot be negative")
		}
		o.httpClientMaxIdleCon = n
		return nil
	}
}

func NewJWKSFetcher(options ...Option) (*JWKSFetcher, error) {
	// Set default fetcher opts
	opts := &JWKSFetcherOpts{
		fetchInterval:             defaultFetchInterval,
		tlsHandshakeTimeout:       defaultHttpClientTLSHandshakeTimeout,
		timeout:                   defaultTimeout,
		httpClientIdleConnTimeout: defaultHttpClientIdleConnTimeout,
		httpClientMaxIdleCon:      defaultHttpClientMaxIdleCon,
	}

	// Apply options set by user
	for _, opt := range options {
		err := opt(opts)
		if err != nil {
			return nil, fmt.Errorf("failed to construct JWKSFetcher: %w", err)
		}
	}

	if opts.baseURL == "" {
		return nil, fmt.Errorf("either WithBaseURL or WithEntraIDTenantID must be used")
	}

	httpClient := &http.Client{
		Timeout: defaultTimeout,
		Transport: &http.Transport{
			MaxIdleConns:        opts.httpClientMaxIdleCon,
			IdleConnTimeout:     opts.httpClientIdleConnTimeout,
			TLSHandshakeTimeout: opts.tlsHandshakeTimeout,
		},
	}
<<<<<<< HEAD
	jwksURL, err := fetchJWKSURL(context.Background(), opts.baseURL, httpClient)
=======

	jwksURL, err := fetchJWKSURL(context.Background(), opts.BaseURL, httpClient)
>>>>>>> fec9d343
	if err != nil {
		return nil, fmt.Errorf("failed to fetch JWKS URL")
	}

	var logLevel slog.Level
	if opts.DebugLog {
		logLevel = slog.LevelDebug
	} else {
		logLevel = slog.LevelInfo
	}

	logger := slog.New(slog.NewJSONHandler(os.Stdout, &slog.HandlerOptions{Level: logLevel}))

	return &JWKSFetcher{
		jwksURL:       jwksURL,
		mutex:         &sync.RWMutex{},
		jwks:          nil,
		fetchInterval: opts.fetchInterval,
		httpClient:    httpClient,
		logger:        logger,
	}, nil
}

// Start synchronization of JWKS into in-memory store.
func (f *JWKSFetcher) Start(ctx context.Context) {
	f.logger.DebugContext(ctx, "starting JWKS fetcher", "interval", f.fetchInterval)
	go func() {
		ticker := time.NewTicker(f.fetchInterval)
		defer ticker.Stop()

		for {
			if err := f.synchronizeKeys(ctx); err != nil {
				f.logger.Error("failed to fetch remote keys", "error", err)
			}

			select {
			case <-ctx.Done():
				f.logger.InfoContext(ctx, "jwks sync stopped")
				return
			case <-ticker.C:
				continue
			}
		}
	}()
}

// Fetches the lastest keys and updates the in-memory store.
func (f *JWKSFetcher) synchronizeKeys(ctx context.Context) error {
	f.logger.DebugContext(ctx, "fetching new keys")

	newJWKS, err := f.fetchRemoteJWKS(ctx, f.jwksURL)
	if err != nil {
		return fmt.Errorf("failed to fetch remote keys: %w", err)
	}

	f.mutex.Lock()
	f.jwks = &newJWKS
	f.mutex.Unlock()

	f.logger.DebugContext(ctx, "JWKS keys refreshed successfully")

	return nil
}

// Executes the JWKS fetch request.
func (f *JWKSFetcher) fetchRemoteJWKS(ctx context.Context, jwksURL string) (JWKS, error) {
	req, err := http.NewRequestWithContext(ctx, http.MethodGet, jwksURL, nil)
	if err != nil {
		return JWKS{}, fmt.Errorf("crafting request to %s failed with %w", jwksURL, err)
	}

	resp, err := f.httpClient.Do(req)
	if err != nil {
		return JWKS{}, fmt.Errorf("request to %s failed with %w", jwksURL, err)
	}

	defer func() {
		_ = resp.Body.Close()
	}()

	if resp.StatusCode != http.StatusOK {
		errMsg := fmt.Sprintf("received non 200 status (%d) from JWKS url: %s", resp.StatusCode, jwksURL)
		return JWKS{}, fmt.Errorf("%s", errMsg)
	}

	var jwks JWKS

	err = json.NewDecoder(resp.Body).Decode(&jwks)
	if err != nil {
		return JWKS{}, fmt.Errorf("failed to decode json response %w", err)
	}

	return jwks, nil
}

// Gets the JWKS URL from the OIDC discovery document.
func fetchJWKSURL(ctx context.Context, baseURL string, client *http.Client) (string, error) {
	if baseURL == "" {
		return "", fmt.Errorf("base url can not be empty")
	}
	discoveryURL := strings.TrimSuffix(baseURL, "/") + oidcDiscoveryPath

	req, err := http.NewRequestWithContext(ctx, http.MethodGet, discoveryURL, nil)
	if err != nil {
		return "", fmt.Errorf("failed to create OIDC discovery request: %w", err)
	}
	resp, err := client.Do(req)
	if err != nil {
		return "", fmt.Errorf("failed to request get OIDC discovery endpoint (%s): %w", discoveryURL, err)
	}

	defer resp.Body.Close()

	if resp.StatusCode != http.StatusOK {
		return "", fmt.Errorf("OIDC discovery request to %s returned non 200 status: %w", discoveryURL, err)
	}

	var discoveryDoc discoveryDocument
	if err := json.NewDecoder(resp.Body).Decode(&discoveryDoc); err != nil {
		return "", fmt.Errorf("failed to decode OIDC discovery JSON from %s: %w", discoveryURL, err)
	}

	if discoveryDoc.JwksURI == "" {
		return "", fmt.Errorf("jwks_uri not found in discovery doc from %s", discoveryURL)
	}

	return discoveryDoc.JwksURI, nil
}<|MERGE_RESOLUTION|>--- conflicted
+++ resolved
@@ -37,7 +37,6 @@
 
 // JWKSFetcherOpts holds the confifuration for the JWKSFetcher.
 type JWKSFetcherOpts struct {
-<<<<<<< HEAD
 	baseURL                   string
 	entraIDtenant             string
 	fetchInterval             time.Duration
@@ -45,15 +44,7 @@
 	timeout                   time.Duration
 	httpClientIdleConnTimeout time.Duration
 	httpClientMaxIdleCon      int
-=======
-	BaseURL                   string
-	FetchInterval             time.Duration
-	TLSHandshakeTimeout       time.Duration
-	Timeout                   time.Duration
-	HttpClientIdleConnTimeout time.Duration
-	HttpClientMaxIdleCon      int
-	DebugLog                  bool
->>>>>>> fec9d343
+	debugLog                  bool
 }
 
 // Option is a function that configures a JWKSFetcherOpts.
@@ -179,12 +170,7 @@
 			TLSHandshakeTimeout: opts.tlsHandshakeTimeout,
 		},
 	}
-<<<<<<< HEAD
 	jwksURL, err := fetchJWKSURL(context.Background(), opts.baseURL, httpClient)
-=======
-
-	jwksURL, err := fetchJWKSURL(context.Background(), opts.BaseURL, httpClient)
->>>>>>> fec9d343
 	if err != nil {
 		return nil, fmt.Errorf("failed to fetch JWKS URL")
 	}
