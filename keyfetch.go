--- conflicted
+++ resolved
@@ -50,10 +50,7 @@
 	maxKeysCount              int         // Maximum number of keys allowed in JWKS
 	tlsConfig                 *tls.Config // TLS configuration for HTTPS connections
 	requireHTTPS              bool        // Require HTTPS for JWKS URLs (true by default for security)
-<<<<<<< HEAD
 	allowedJWKSHosts          []string    // Allowlist of hostnames for JWKS URLs (empty allows all)
-=======
->>>>>>> 6de2b36e
 }
 
 // Where the keyfetcher will fetch its public keys from.
@@ -121,11 +118,7 @@
 		return nil, fmt.Errorf("failed to set discovery url: %w", err)
 	}
 
-<<<<<<< HEAD
 	jwksURL, err := fetchJWKSURL(context.Background(), discoveryURL, httpClient, opts.requireHTTPS, opts.allowedJWKSHosts)
-=======
-	jwksURL, err := fetchJWKSURL(context.Background(), discoveryURL, httpClient, opts.requireHTTPS)
->>>>>>> 6de2b36e
 	if err != nil {
 		return nil, fmt.Errorf("failed to fetch JWKS URL from discoveryURL '%s': %w", discoveryURL, err)
 	}
@@ -256,11 +249,7 @@
 }
 
 // Gets the JWKS URL from the OIDC discovery document.
-<<<<<<< HEAD
 func fetchJWKSURL(ctx context.Context, discoveryURL string, client *http.Client, requireHTTPS bool, allowedHosts []string) (string, error) {
-=======
-func fetchJWKSURL(ctx context.Context, discoveryURL string, client *http.Client, requireHTTPS bool) (string, error) {
->>>>>>> 6de2b36e
 	if discoveryURL == "" {
 		return "", fmt.Errorf("discovery url can not be empty")
 	}
@@ -300,14 +289,11 @@
 		return "", fmt.Errorf("jwks_uri not found in discovery doc from %s", discoveryURL)
 	}
 
-<<<<<<< HEAD
 	// Validate JWKS URL host is allowed
 	if err := validateHost(discoveryDoc.JwksURI, allowedHosts, "JWKS"); err != nil {
 		return "", err
 	}
 
-=======
->>>>>>> 6de2b36e
 	// Validate JWKS URL uses HTTPS if required
 	if requireHTTPS {
 		jwksParsed, err := url.Parse(discoveryDoc.JwksURI)
@@ -343,122 +329,4 @@
 
 	// HTTPS validation is now done in fetchJWKSURL based on requireHTTPS option
 	return g.DiscoveryURL, nil
-<<<<<<< HEAD
-=======
-}
-
-// Option is a function that configures a JWKSFetcherOpts.
-type Option func(*JWKSFetcherOpts) error
-
-// WithFetchInterval sets the interval for refreshing the JWKS.
-func WithFetchInterval(d time.Duration) Option {
-	return func(o *JWKSFetcherOpts) error {
-		if d <= 0 {
-			return fmt.Errorf("WithFetchInterval: duration must be positive")
-		}
-		o.fetchInterval = d
-		return nil
-	}
-}
-
-// WithTimeout sets the general timeout for HTTP requests made by the fetcher.
-func WithTimeout(d time.Duration) Option {
-	return func(o *JWKSFetcherOpts) error {
-		if d <= 0 {
-			return fmt.Errorf("WithTimeout: duration must be positive")
-		}
-		o.timeout = d
-		return nil
-	}
-}
-
-// WithTLSHandshakeTimeout sets the timeout for the TLS handshake.
-func WithTLSHandshakeTimeout(d time.Duration) Option {
-	return func(o *JWKSFetcherOpts) error {
-		if d <= 0 {
-			return fmt.Errorf("WithTLSHandshakeTimeout: duration must be positive")
-		}
-		o.tlsHandshakeTimeout = d
-		return nil
-	}
-}
-
-// WithHTTPClientIdleConnTimeout sets the idle connection timeout for the fetcher.
-// A timeout of 0 means no timeout will occur.
-func WithHTTPClientIdleConnTimeout(d time.Duration) Option {
-	return func(o *JWKSFetcherOpts) error {
-		if d < 0 {
-			return fmt.Errorf("WithHTTPClientIdleConnTimeout: duration cannot be negative")
-		}
-		o.httpClientIdleConnTimeout = d
-		return nil
-	}
-}
-
-// WithHTTPClientMaxIdleConns sets the maximum number of idle connections for the fetcher.
-func WithHTTPClientMaxIdleConns(n int) Option {
-	return func(o *JWKSFetcherOpts) error {
-		if n < 0 {
-			return fmt.Errorf("WithHTTPClientMaxIdleConns: number cannot be negative")
-		}
-		o.httpClientMaxIdleCon = n
-		return nil
-	}
-}
-
-// WithDebugLog lets you override the standard logger.
-func WithLogger(logger *slog.Logger) Option {
-	return func(o *JWKSFetcherOpts) error {
-		o.logger = logger
-		return nil
-	}
-}
-
-// WithMaxResponseSize sets the maximum allowed size for JWKS responses.
-// This prevents memory exhaustion attacks from malicious JWKS endpoints.
-func WithMaxResponseSize(size int64) Option {
-	return func(o *JWKSFetcherOpts) error {
-		if size <= 0 {
-			return fmt.Errorf("WithMaxResponseSize: size must be positive")
-		}
-		o.maxResponseSize = size
-		return nil
-	}
-}
-
-// WithMaxKeysCount sets the maximum number of keys allowed in a JWKS response.
-// This prevents excessive memory allocation from malicious responses.
-func WithMaxKeysCount(count int) Option {
-	return func(o *JWKSFetcherOpts) error {
-		if count <= 0 {
-			return fmt.Errorf("WithMaxKeysCount: count must be positive")
-		}
-		o.maxKeysCount = count
-		return nil
-	}
-}
-
-// WithTLSConfig sets a custom TLS configuration for JWKS fetching.
-// If not set, a secure default configuration with TLS 1.2+ and strong cipher suites is used.
-// Use this option if you need specific TLS settings for your environment.
-func WithTLSConfig(tlsConfig *tls.Config) Option {
-	return func(o *JWKSFetcherOpts) error {
-		if tlsConfig == nil {
-			return fmt.Errorf("WithTLSConfig: tlsConfig cannot be nil")
-		}
-		o.tlsConfig = tlsConfig
-		return nil
-	}
-}
-
-// WithRequireHTTPS controls whether HTTPS is required for JWKS URLs.
-// By default, HTTPS is required for security (true).
-// Set to false only in secure environments like airgapped networks or internal systems
-// where TLS termination happens at a different layer.
-func WithRequireHTTPS(require bool) Option {
-	return func(o *JWKSFetcherOpts) error {
-		o.requireHTTPS = require
-		return nil
-	}
->>>>>>> 6de2b36e
 }